use core::panic;
use std::fmt::{Display, Formatter};
use tower_lsp_server::lsp_types::{Position, Range, Uri};
use codespan::File;

#[derive(Copy, Clone, Debug, PartialEq, Eq, PartialOrd, Ord, Hash)]
pub struct FileId(u32);

impl FileId {
    const OFFSET: u32 = 1;

    fn new(index: usize) -> FileId {
        FileId(index as u32 + Self::OFFSET)
    }

    fn get(self) -> usize {
        (self.0 - Self::OFFSET) as usize
    }
}

pub struct Files {
    files: Vec<File>,
}

impl Files {
    pub fn new() -> Self {
        Self { files: vec![] }
    }

    pub fn add(&mut self, uri: Uri, contents: String) -> FileId {
        let file_id = FileId::new(self.files.len());
        self.files.push(File::new(uri.as_str(), contents));
        file_id
    }

    pub fn get(&self, id: FileId) -> &File {
        &self.files[id.get()]
    }

    fn get_mut(&mut self, id: FileId) -> &mut File {
        &mut self.files[id.get()]
    }

    pub fn source(&self, id: FileId) -> &String {
        &self.get(id).source
    }

    pub fn update(&mut self, id: FileId, source: String) {
        // tracing::info!("{}", source);
        self.get_mut(id).update(source)
    }
<<<<<<< HEAD
}

pub fn position_to_byte_index(
    files: &Files,
    id: FileId,
    position: Position,
) -> anyhow::Result<usize> {
    let line_span = files.get(id).line_span(position.line as usize)?;
    let byte_offset = position.character as usize;

    Ok(line_span.start() as usize + byte_offset)
}

pub fn range_to_byte_span(
    files: &Files,
    id: FileId,
    range: &Range,
) -> anyhow::Result<std::ops::Range<usize>> {
    Ok(position_to_byte_index(files, id, range.start)?
        ..position_to_byte_index(files, id, range.end)?)
}

pub fn byte_index_to_position(
    files: &Files,
    id: FileId,
    byte_index: usize,
) -> Result<Position, LocationError> {
    let file = files.get(id);
    let location = file.location(byte_index)?;

    Ok(location)
}

pub fn byte_span_to_range(files: &Files, id: FileId, span: Span) -> Result<Range, LocationError> {
    Ok(Range {
        start: byte_index_to_position(files, id, span.start())?,
        end: byte_index_to_position(files, id, span.end())?,
    })
}

pub fn get_line(files: &Files, id: FileId, line_index: usize) -> anyhow::Result<Span> {
    let file = files.get(id);

    file.line_span(line_index)
}

#[allow(dead_code)]
pub fn get_line_source(files: &Files, id: FileId, span: Span) -> anyhow::Result<&str> {
    let file = files.get(id);

    file.source_slice(span)
}

pub fn get_word_at_position(files: &Files, id: FileId, position: Position) -> anyhow::Result<&str> {
    let file = files.get(id);
    let line = file.source_slice(file.line_span(position.line as usize)?)?;
    let range = find_word_at_pos(line, position.character as usize);

    Ok(line.get(range.0..range.1).unwrap())
}

fn find_word_at_pos(line: &str, col: usize) -> (usize, usize) {
    let line_ = format!("{} ", line);
    let is_ident_char = |c: char| c.is_alphanumeric() || c == '_' || c == '@' || c == '.';

    let start = line_
        .chars()
        .enumerate()
        .take(col)
        .filter(|&(_, c)| !is_ident_char(c))
        .last()
        .map(|(i, _)| i + 1)
        .unwrap_or(0);

    let mut end = line_
        .chars()
        .enumerate()
        .skip(col)
        .filter(|&(_, c)| !is_ident_char(c));

    let end = end.next();
    (start, end.map(|(i, _)| i).unwrap_or(col))
=======
>>>>>>> ca804944
}<|MERGE_RESOLUTION|>--- conflicted
+++ resolved
@@ -49,7 +49,6 @@
         // tracing::info!("{}", source);
         self.get_mut(id).update(source)
     }
-<<<<<<< HEAD
 }
 
 pub fn position_to_byte_index(
@@ -132,6 +131,4 @@
 
     let end = end.next();
     (start, end.map(|(i, _)| i).unwrap_or(col))
-=======
->>>>>>> ca804944
 }